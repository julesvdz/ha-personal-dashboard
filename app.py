--- conflicted
+++ resolved
@@ -1,353 +1,344 @@
-import os
-import sqlite3
-import requests
-from flask import Flask, render_template, redirect, url_for, g, jsonify, request
-from datetime import datetime, timedelta
-import logging
-import websocket # For WebSocket API interaction
-import json
-from urllib.parse import urlparse
-
-app = Flask(__name__)
-app.config['SECRET_KEY'] = os.urandom(24)
-
-app.logger.setLevel(logging.INFO) # Set logging level to INFO by default
-
-<<<<<<< HEAD
-# Configuration from environment variables
-HA_URL = os.environ.get('HA_URL')
-HA_TOKEN = os.environ.get('HA_TOKEN')
-
-if not HA_URL or not HA_TOKEN:
-    raise ValueError("HA_URL and HA_TOKEN environment variables must be set.")
-=======
-# Configuration 
-HA_URL = "<YOUR HA URL AND PORT>"
-HA_TOKEN = "<YOUR API KEY>"
->>>>>>> be35628c
-
-HEADERS = {
-    "Authorization": f"Bearer {HA_TOKEN}",
-    "Content-Type": "application/json",
-}
-
-DATABASE = 'data/usage.db'
-
-def get_db():
-    db = getattr(g, '_database', None)
-    if db is None:
-        os.makedirs(os.path.dirname(DATABASE), exist_ok=True)
-        db = g._database = sqlite3.connect(DATABASE)
-        db.row_factory = sqlite3.Row
-    return db
-
-@app.teardown_appcontext
-def close_connection(exception):
-    db = getattr(g, '_database', None)
-    if db is not None:
-        db.close()
-
-def init_db():
-    with app.app_context():
-        db = get_db()
-        cursor = db.cursor()
-        cursor.execute('''
-            CREATE TABLE IF NOT EXISTS usage_log (
-                id INTEGER PRIMARY KEY AUTOINCREMENT,
-                entity_id TEXT NOT NULL,
-                timestamp DATETIME DEFAULT CURRENT_TIMESTAMP
-            )
-        ''')
-        db.commit()
-
-with app.app_context():
-    init_db()
-
-def fetch_ha_data_rest(endpoint):
-    """Fetches data from Home Assistant REST API."""
-    try:
-        response = requests.get(f"{HA_URL}/api/{endpoint}", headers=HEADERS)
-        response.raise_for_status()
-        data = response.json()
-        if endpoint == 'config/area_registry' or endpoint == 'config/entity_registry':
-            app.logger.debug(f"HA REST API Response for {endpoint}: {data}") # Only debug log for specific endpoints
-        return data
-    except requests.exceptions.RequestException as e:
-        app.logger.error(f"Error fetching data from Home Assistant REST API at {endpoint}: {e}")
-        return None
-
-def call_ha_service(domain, service, entity_id):
-    """Calls a service on Home Assistant REST API."""
-    try:
-        data = {"entity_id": entity_id}
-        response = requests.post(f"{HA_URL}/api/services/{domain}/{service}", headers=HEADERS, json=data)
-        response.raise_for_status()
-        return response.json()
-    except requests.exceptions.RequestException as e:
-        app.logger.error(f"Error calling Home Assistant service {domain}.{service} for {entity_id}: {e}")
-        return None
-
-def get_all_scripts_and_scenes():
-    """
-    Fetches all scripts and scenes, and their associated area_ids using WebSocket API.
-    Combines data from states and entity registry.
-    """
-    all_states = fetch_ha_data_rest('states')
-    if all_states is None:
-        app.logger.debug("No states data fetched from HA.")
-        return []
-
-    # Determine WebSocket URL
-    parsed = urlparse(HA_URL)
-    ws_scheme = 'wss' if parsed.scheme == 'https' else 'ws'
-    ws_url = f"{ws_scheme}://{parsed.netloc}/api/websocket"
-
-    entity_area_map = {}
-    
-    try:
-        ws = websocket.create_connection(ws_url)
-        
-        # Receive auth_required
-        auth_req = json.loads(ws.recv())
-        if auth_req.get('type') != 'auth_required':
-            app.logger.error(f"Unexpected WS response during auth_required: {auth_req.get('type', '')}")
-            raise RuntimeError('Unexpected WS response during auth_required.')
-
-        # Authenticate
-        ws.send(json.dumps({'type': 'auth', 'access_token': HA_TOKEN}))
-        auth_res = json.loads(ws.recv())
-        if auth_res.get('type') != 'auth_ok':
-            app.logger.error(f"WS authentication failed: {auth_res.get('message', '')}")
-            raise RuntimeError('WS auth failed.')
-
-        # Request entity registry
-        ws.send(json.dumps({'id': 1, 'type': 'config/entity_registry/list'}))
-        er_res = json.loads(ws.recv())
-        app.logger.debug(f"HA WS Entity Registry Response: {er_res}")
-        
-        for entry in er_res.get('result', []):
-            eid = entry.get('entity_id')
-            if eid: # Ensure entity_id exists
-                entity_area_map[eid] = entry.get('area_id')
-
-        ws.close()
-    except Exception as e:
-        app.logger.error(f"WebSocket error during entity/area registry fetch: {e}")
-        # Proceed with potentially incomplete maps if WebSocket fails
-
-    app.logger.debug(f"Entity Area Map from WS Registry: {entity_area_map}") # Keep this debug log
-
-    entities = []
-    for state_entity in all_states:
-        entity_id = state_entity['entity_id']
-        if entity_id.startswith(('script.', 'scene.')):
-            name = state_entity['attributes'].get('friendly_name', entity_id)
-            area_id = entity_area_map.get(entity_id) # Get area_id from the WebSocket-fetched map
-
-            entities.append({
-                'entity_id': entity_id,
-                'name': name,
-                'area_id': area_id
-            })
-    app.logger.debug(f"Processed Scripts and Scenes with Areas: {entities}") # Keep this debug log
-    return entities
-
-def get_areas():
-    """Fetches areas from Home Assistant WebSocket API."""
-    # Determine WebSocket URL
-    parsed = urlparse(HA_URL)
-    ws_scheme = 'wss' if parsed.scheme == 'https' else 'ws'
-    ws_url = f"{ws_scheme}://{parsed.netloc}/api/websocket"
-
-    areas_map = {}
-    
-    try:
-        ws = websocket.create_connection(ws_url)
-        
-        # Receive auth_required
-        auth_req = json.loads(ws.recv())
-        if auth_req.get('type') != 'auth_required':
-            app.logger.error(f"Unexpected WS response during auth_required: {auth_req.get('type', '')}")
-            raise RuntimeError('Unexpected WS response during auth_required.')
-
-        # Authenticate
-        ws.send(json.dumps({'type': 'auth', 'access_token': HA_TOKEN}))
-        auth_res = json.loads(ws.recv())
-        if auth_res.get('type') != 'auth_ok':
-            app.logger.error(f"WS authentication failed: {auth_res.get('message', '')}")
-            raise RuntimeError('WS auth failed.')
-
-        # Request area registry
-        ws.send(json.dumps({'id': 1, 'type': 'config/area_registry/list'}))
-        ar_res = json.loads(ws.recv())
-        app.logger.debug(f"HA WS Area Registry Response: {ar_res}")
-        
-        for area in ar_res.get('result', []):
-            aid = area.get('area_id')
-            name = area.get('name') or 'Unnamed Area'
-            areas_map[aid] = name
-
-        ws.close()
-    except Exception as e:
-        app.logger.error(f"WebSocket error during area registry fetch: {e}")
-        # Proceed with empty areas_map if WebSocket fails
-
-    app.logger.debug(f"Processed Areas Map: {areas_map}") # Keep this debug log
-    return areas_map
-
-@app.route('/')
-def home():
-    all_entities = get_all_scripts_and_scenes()
-    areas_map = get_areas()
-
-    # Keep these debug logs for diagnosing area display
-    app.logger.debug(f"Home Route - All Entities: {all_entities}")
-    app.logger.debug(f"Home Route - Areas Map: {areas_map}")
-
-    # Group entities by area
-    entities_by_area = {"other": []} # "other" for entities without an area_id or unmapped area_id
-    for area_id in areas_map:
-        entities_by_area[area_id] = []
-
-    for entity in all_entities:
-        area_id = entity.get('area_id')
-        if area_id and area_id in entities_by_area:
-            entities_by_area[area_id].append(entity)
-        else:
-            entities_by_area["other"].append(entity)
-    app.logger.debug(f"Home Route - Entities by Area: {entities_by_area}") # Keep this debug log
-
-    # Prepare areas for display
-    display_areas = []
-    if entities_by_area["other"]:
-        display_areas.append({"area_id": "other", "name": "Other"})
-
-    # Sort actual areas by name and add them if they contain entities
-    sorted_area_names = sorted([name for id, name in areas_map.items()])
-    for area_name in sorted_area_names:
-        for area_id, name in areas_map.items():
-            if name == area_name and entities_by_area.get(area_id):
-                display_areas.append({"area_id": area_id, "name": name})
-                break
-    app.logger.debug(f"Home Route - Display Areas: {display_areas}") # Keep this debug log
-
-    # Get most used scripts/scenes
-    most_used = get_most_used_entities()
-    app.logger.debug(f"Home Route - Most Used Entities: {most_used}") # Keep this debug log
-
-    return render_template('home.html', most_used=most_used, areas=display_areas, entities_by_area=entities_by_area, areas_map=areas_map)
-
-@app.route('/api/data')
-def api_data():
-    """API endpoint that returns all data as JSON for SPA functionality"""
-    all_entities = get_all_scripts_and_scenes()
-    areas_map = get_areas()
-
-    # Group entities by area
-    entities_by_area = {"other": []}
-    for area_id in areas_map:
-        entities_by_area[area_id] = []
-
-    for entity in all_entities:
-        area_id = entity.get('area_id')
-        if area_id and area_id in entities_by_area:
-            entities_by_area[area_id].append(entity)
-        else:
-            entities_by_area["other"].append(entity)
-
-    # Sort entities within each area
-    for area_id in entities_by_area:
-        entities_by_area[area_id].sort(key=lambda x: x['name'].lower())
-
-    # Prepare areas for display
-    display_areas = []
-    if entities_by_area["other"]:
-        display_areas.append({"area_id": "other", "name": "Other"})
-
-    sorted_area_names = sorted([name for id, name in areas_map.items()])
-    for area_name in sorted_area_names:
-        for area_id, name in areas_map.items():
-            if name == area_name and entities_by_area.get(area_id):
-                display_areas.append({"area_id": area_id, "name": name})
-                break
-
-    # Get most used scripts/scenes
-    most_used = get_most_used_entities()
-
-    return jsonify({
-        'most_used': most_used,
-        'areas': display_areas,
-        'entities_by_area': entities_by_area,
-        'areas_map': areas_map
-    })
-
-@app.route('/area/<area_id>')
-def area_detail(area_id):
-    """Legacy route for backwards compatibility - redirects to home with hash"""
-    return redirect(url_for('home') + f'#{area_id}')
-
-@app.route('/activate/<entity_id>')
-def activate_entity(entity_id):
-    domain = entity_id.split('.')[0]
-    service = "turn_on"
-
-    db = get_db()
-    cursor = db.cursor()
-    cursor.execute("INSERT INTO usage_log (entity_id) VALUES (?)", (entity_id,))
-    db.commit()
-
-    result = call_ha_service(domain, service, entity_id)
-    
-    # Check if this is an AJAX request
-    if request.headers.get('X-Requested-With') == 'XMLHttpRequest':
-        if result:
-            return jsonify({'success': True, 'message': 'Entity activated successfully'})
-        else:
-            return jsonify({'success': False, 'message': 'Failed to activate entity'}), 500
-    else:
-        # Legacy support for direct URL access
-        return redirect(url_for('home'))
-
-def get_most_used_entities():
-    db = get_db()
-    cursor = db.cursor()
-
-    now = datetime.now()
-    start_time_window = (now - timedelta(hours=1)).time()
-    end_time_window = (now + timedelta(hours=1)).time()
-    thirty_days_ago = now - timedelta(days=30)
-
-    cursor.execute('''
-        SELECT entity_id, COUNT(*) as count, STRFTIME('%H:%M:%S', timestamp) as time_of_day
-        FROM usage_log
-        WHERE timestamp >= ?
-        GROUP BY entity_id, time_of_day
-        ORDER BY count DESC
-    ''', (thirty_days_ago,))
-    raw_usage_data = cursor.fetchall()
-
-    filtered_usage = {}
-    for row in raw_usage_data:
-        log_time = datetime.strptime(row['time_of_day'], '%H:%M:%S').time()
-        if start_time_window <= end_time_window:
-            if start_time_window <= log_time <= end_time_window:
-                filtered_usage[row['entity_id']] = filtered_usage.get(row['entity_id'], 0) + row['count']
-        else:
-            if log_time >= start_time_window or log_time <= end_time_window:
-                filtered_usage[row['entity_id']] = filtered_usage.get(row['entity_id'], 0) + row['count']
-
-    all_entities = get_all_scripts_and_scenes()
-    entity_name_map = {e['entity_id']: e['name'] for e in all_entities}
-
-    most_used_list = []
-    for entity_id, count in sorted(filtered_usage.items(), key=lambda item: item[1], reverse=True):
-        if entity_id in entity_name_map:
-            most_used_list.append({
-                'entity_id': entity_id,
-                'name': entity_name_map[entity_id],
-                'count': count
-            })
-    return most_used_list
-
-if __name__ == '__main__':
-    app.run(debug=True, port=5003)
+import os
+import sqlite3
+import requests
+from flask import Flask, render_template, redirect, url_for, g, jsonify, request
+from datetime import datetime, timedelta
+import logging
+import websocket # For WebSocket API interaction
+import json
+from urllib.parse import urlparse
+
+app = Flask(__name__)
+app.config['SECRET_KEY'] = os.urandom(24)
+
+app.logger.setLevel(logging.INFO) # Set logging level to INFO by default
+
+# Configuration 
+HA_URL = "<YOUR HA URL AND PORT>"
+HA_TOKEN = "<YOUR API KEY>"
+
+HEADERS = {
+    "Authorization": f"Bearer {HA_TOKEN}",
+    "Content-Type": "application/json",
+}
+
+DATABASE = 'data/usage.db'
+
+def get_db():
+    db = getattr(g, '_database', None)
+    if db is None:
+        os.makedirs(os.path.dirname(DATABASE), exist_ok=True)
+        db = g._database = sqlite3.connect(DATABASE)
+        db.row_factory = sqlite3.Row
+    return db
+
+@app.teardown_appcontext
+def close_connection(exception):
+    db = getattr(g, '_database', None)
+    if db is not None:
+        db.close()
+
+def init_db():
+    with app.app_context():
+        db = get_db()
+        cursor = db.cursor()
+        cursor.execute('''
+            CREATE TABLE IF NOT EXISTS usage_log (
+                id INTEGER PRIMARY KEY AUTOINCREMENT,
+                entity_id TEXT NOT NULL,
+                timestamp DATETIME DEFAULT CURRENT_TIMESTAMP
+            )
+        ''')
+        db.commit()
+
+with app.app_context():
+    init_db()
+
+def fetch_ha_data_rest(endpoint):
+    """Fetches data from Home Assistant REST API."""
+    try:
+        response = requests.get(f"{HA_URL}/api/{endpoint}", headers=HEADERS)
+        response.raise_for_status()
+        data = response.json()
+        if endpoint == 'config/area_registry' or endpoint == 'config/entity_registry':
+            app.logger.debug(f"HA REST API Response for {endpoint}: {data}") # Only debug log for specific endpoints
+        return data
+    except requests.exceptions.RequestException as e:
+        app.logger.error(f"Error fetching data from Home Assistant REST API at {endpoint}: {e}")
+        return None
+
+def call_ha_service(domain, service, entity_id):
+    """Calls a service on Home Assistant REST API."""
+    try:
+        data = {"entity_id": entity_id}
+        response = requests.post(f"{HA_URL}/api/services/{domain}/{service}", headers=HEADERS, json=data)
+        response.raise_for_status()
+        return response.json()
+    except requests.exceptions.RequestException as e:
+        app.logger.error(f"Error calling Home Assistant service {domain}.{service} for {entity_id}: {e}")
+        return None
+
+def get_all_scripts_and_scenes():
+    """
+    Fetches all scripts and scenes, and their associated area_ids using WebSocket API.
+    Combines data from states and entity registry.
+    """
+    all_states = fetch_ha_data_rest('states')
+    if all_states is None:
+        app.logger.debug("No states data fetched from HA.")
+        return []
+
+    # Determine WebSocket URL
+    parsed = urlparse(HA_URL)
+    ws_scheme = 'wss' if parsed.scheme == 'https' else 'ws'
+    ws_url = f"{ws_scheme}://{parsed.netloc}/api/websocket"
+
+    entity_area_map = {}
+    
+    try:
+        ws = websocket.create_connection(ws_url)
+        
+        # Receive auth_required
+        auth_req = json.loads(ws.recv())
+        if auth_req.get('type') != 'auth_required':
+            app.logger.error(f"Unexpected WS response during auth_required: {auth_req.get('type', '')}")
+            raise RuntimeError('Unexpected WS response during auth_required.')
+
+        # Authenticate
+        ws.send(json.dumps({'type': 'auth', 'access_token': HA_TOKEN}))
+        auth_res = json.loads(ws.recv())
+        if auth_res.get('type') != 'auth_ok':
+            app.logger.error(f"WS authentication failed: {auth_res.get('message', '')}")
+            raise RuntimeError('WS auth failed.')
+
+        # Request entity registry
+        ws.send(json.dumps({'id': 1, 'type': 'config/entity_registry/list'}))
+        er_res = json.loads(ws.recv())
+        app.logger.debug(f"HA WS Entity Registry Response: {er_res}")
+        
+        for entry in er_res.get('result', []):
+            eid = entry.get('entity_id')
+            if eid: # Ensure entity_id exists
+                entity_area_map[eid] = entry.get('area_id')
+
+        ws.close()
+    except Exception as e:
+        app.logger.error(f"WebSocket error during entity/area registry fetch: {e}")
+        # Proceed with potentially incomplete maps if WebSocket fails
+
+    app.logger.debug(f"Entity Area Map from WS Registry: {entity_area_map}") # Keep this debug log
+
+    entities = []
+    for state_entity in all_states:
+        entity_id = state_entity['entity_id']
+        if entity_id.startswith(('script.', 'scene.')):
+            name = state_entity['attributes'].get('friendly_name', entity_id)
+            area_id = entity_area_map.get(entity_id) # Get area_id from the WebSocket-fetched map
+
+            entities.append({
+                'entity_id': entity_id,
+                'name': name,
+                'area_id': area_id
+            })
+    app.logger.debug(f"Processed Scripts and Scenes with Areas: {entities}") # Keep this debug log
+    return entities
+
+def get_areas():
+    """Fetches areas from Home Assistant WebSocket API."""
+    # Determine WebSocket URL
+    parsed = urlparse(HA_URL)
+    ws_scheme = 'wss' if parsed.scheme == 'https' else 'ws'
+    ws_url = f"{ws_scheme}://{parsed.netloc}/api/websocket"
+
+    areas_map = {}
+    
+    try:
+        ws = websocket.create_connection(ws_url)
+        
+        # Receive auth_required
+        auth_req = json.loads(ws.recv())
+        if auth_req.get('type') != 'auth_required':
+            app.logger.error(f"Unexpected WS response during auth_required: {auth_req.get('type', '')}")
+            raise RuntimeError('Unexpected WS response during auth_required.')
+
+        # Authenticate
+        ws.send(json.dumps({'type': 'auth', 'access_token': HA_TOKEN}))
+        auth_res = json.loads(ws.recv())
+        if auth_res.get('type') != 'auth_ok':
+            app.logger.error(f"WS authentication failed: {auth_res.get('message', '')}")
+            raise RuntimeError('WS auth failed.')
+
+        # Request area registry
+        ws.send(json.dumps({'id': 1, 'type': 'config/area_registry/list'}))
+        ar_res = json.loads(ws.recv())
+        app.logger.debug(f"HA WS Area Registry Response: {ar_res}")
+        
+        for area in ar_res.get('result', []):
+            aid = area.get('area_id')
+            name = area.get('name') or 'Unnamed Area'
+            areas_map[aid] = name
+
+        ws.close()
+    except Exception as e:
+        app.logger.error(f"WebSocket error during area registry fetch: {e}")
+        # Proceed with empty areas_map if WebSocket fails
+
+    app.logger.debug(f"Processed Areas Map: {areas_map}") # Keep this debug log
+    return areas_map
+
+@app.route('/')
+def home():
+    all_entities = get_all_scripts_and_scenes()
+    areas_map = get_areas()
+
+    # Keep these debug logs for diagnosing area display
+    app.logger.debug(f"Home Route - All Entities: {all_entities}")
+    app.logger.debug(f"Home Route - Areas Map: {areas_map}")
+
+    # Group entities by area
+    entities_by_area = {"other": []} # "other" for entities without an area_id or unmapped area_id
+    for area_id in areas_map:
+        entities_by_area[area_id] = []
+
+    for entity in all_entities:
+        area_id = entity.get('area_id')
+        if area_id and area_id in entities_by_area:
+            entities_by_area[area_id].append(entity)
+        else:
+            entities_by_area["other"].append(entity)
+    app.logger.debug(f"Home Route - Entities by Area: {entities_by_area}") # Keep this debug log
+
+    # Prepare areas for display
+    display_areas = []
+    if entities_by_area["other"]:
+        display_areas.append({"area_id": "other", "name": "Other"})
+
+    # Sort actual areas by name and add them if they contain entities
+    sorted_area_names = sorted([name for id, name in areas_map.items()])
+    for area_name in sorted_area_names:
+        for area_id, name in areas_map.items():
+            if name == area_name and entities_by_area.get(area_id):
+                display_areas.append({"area_id": area_id, "name": name})
+                break
+    app.logger.debug(f"Home Route - Display Areas: {display_areas}") # Keep this debug log
+
+    # Get most used scripts/scenes
+    most_used = get_most_used_entities()
+    app.logger.debug(f"Home Route - Most Used Entities: {most_used}") # Keep this debug log
+
+    return render_template('home.html', most_used=most_used, areas=display_areas, entities_by_area=entities_by_area, areas_map=areas_map)
+
+@app.route('/api/data')
+def api_data():
+    """API endpoint that returns all data as JSON for SPA functionality"""
+    all_entities = get_all_scripts_and_scenes()
+    areas_map = get_areas()
+
+    # Group entities by area
+    entities_by_area = {"other": []}
+    for area_id in areas_map:
+        entities_by_area[area_id] = []
+
+    for entity in all_entities:
+        area_id = entity.get('area_id')
+        if area_id and area_id in entities_by_area:
+            entities_by_area[area_id].append(entity)
+        else:
+            entities_by_area["other"].append(entity)
+
+    # Sort entities within each area
+    for area_id in entities_by_area:
+        entities_by_area[area_id].sort(key=lambda x: x['name'].lower())
+
+    # Prepare areas for display
+    display_areas = []
+    if entities_by_area["other"]:
+        display_areas.append({"area_id": "other", "name": "Other"})
+
+    sorted_area_names = sorted([name for id, name in areas_map.items()])
+    for area_name in sorted_area_names:
+        for area_id, name in areas_map.items():
+            if name == area_name and entities_by_area.get(area_id):
+                display_areas.append({"area_id": area_id, "name": name})
+                break
+
+    # Get most used scripts/scenes
+    most_used = get_most_used_entities()
+
+    return jsonify({
+        'most_used': most_used,
+        'areas': display_areas,
+        'entities_by_area': entities_by_area,
+        'areas_map': areas_map
+    })
+
+@app.route('/area/<area_id>')
+def area_detail(area_id):
+    """Legacy route for backwards compatibility - redirects to home with hash"""
+    return redirect(url_for('home') + f'#{area_id}')
+
+@app.route('/activate/<entity_id>')
+def activate_entity(entity_id):
+    domain = entity_id.split('.')[0]
+    service = "turn_on"
+
+    db = get_db()
+    cursor = db.cursor()
+    cursor.execute("INSERT INTO usage_log (entity_id) VALUES (?)", (entity_id,))
+    db.commit()
+
+    result = call_ha_service(domain, service, entity_id)
+    
+    # Check if this is an AJAX request
+    if request.headers.get('X-Requested-With') == 'XMLHttpRequest':
+        if result:
+            return jsonify({'success': True, 'message': 'Entity activated successfully'})
+        else:
+            return jsonify({'success': False, 'message': 'Failed to activate entity'}), 500
+    else:
+        # Legacy support for direct URL access
+        return redirect(url_for('home'))
+
+def get_most_used_entities():
+    db = get_db()
+    cursor = db.cursor()
+
+    now = datetime.now()
+    start_time_window = (now - timedelta(hours=1)).time()
+    end_time_window = (now + timedelta(hours=1)).time()
+    thirty_days_ago = now - timedelta(days=30)
+
+    cursor.execute('''
+        SELECT entity_id, COUNT(*) as count, STRFTIME('%H:%M:%S', timestamp) as time_of_day
+        FROM usage_log
+        WHERE timestamp >= ?
+        GROUP BY entity_id, time_of_day
+        ORDER BY count DESC
+    ''', (thirty_days_ago,))
+    raw_usage_data = cursor.fetchall()
+
+    filtered_usage = {}
+    for row in raw_usage_data:
+        log_time = datetime.strptime(row['time_of_day'], '%H:%M:%S').time()
+        if start_time_window <= end_time_window:
+            if start_time_window <= log_time <= end_time_window:
+                filtered_usage[row['entity_id']] = filtered_usage.get(row['entity_id'], 0) + row['count']
+        else:
+            if log_time >= start_time_window or log_time <= end_time_window:
+                filtered_usage[row['entity_id']] = filtered_usage.get(row['entity_id'], 0) + row['count']
+
+    all_entities = get_all_scripts_and_scenes()
+    entity_name_map = {e['entity_id']: e['name'] for e in all_entities}
+
+    most_used_list = []
+    for entity_id, count in sorted(filtered_usage.items(), key=lambda item: item[1], reverse=True):
+        if entity_id in entity_name_map:
+            most_used_list.append({
+                'entity_id': entity_id,
+                'name': entity_name_map[entity_id],
+                'count': count
+            })
+    return most_used_list
+
+if __name__ == '__main__':
+    app.run(debug=True, port=5003)